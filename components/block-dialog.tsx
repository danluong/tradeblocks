--- conflicted
+++ resolved
@@ -31,6 +31,8 @@
   TooltipContent,
   TooltipTrigger,
 } from "@/components/ui/tooltip";
+import { calculationOrchestrator } from "@/lib/calculations";
+import { PortfolioStatsCalculator } from "@/lib/calculations/portfolio-stats";
 import {
   addDailyLogEntries,
   addReportingTrades,
@@ -38,43 +40,37 @@
   createBlock,
   deleteReportingTradesByBlock,
   updateDailyLogsForBlock,
+  updateBlock as updateProcessedBlock,
   updateReportingTradesForBlock,
   updateTradesForBlock,
-  updateBlock as updateProcessedBlock,
 } from "@/lib/db";
 import { REQUIRED_DAILY_LOG_COLUMNS } from "@/lib/models/daily-log";
+import {
+  REPORTING_TRADE_COLUMN_ALIASES,
+  REQUIRED_REPORTING_TRADE_COLUMNS,
+} from "@/lib/models/reporting-trade";
+import type { StrategyAlignment } from "@/lib/models/strategy-alignment";
 import {
   REQUIRED_TRADE_COLUMNS,
   TRADE_COLUMN_ALIASES,
 } from "@/lib/models/trade";
-<<<<<<< HEAD
-import {
-  REQUIRED_REPORTING_TRADE_COLUMNS,
-  REPORTING_TRADE_COLUMN_ALIASES,
-} from "@/lib/models/reporting-trade";
-import type { StrategyAlignment } from "@/lib/models/strategy-alignment";
-import { calculateInitialCapital } from "@/lib/processing/capital-calculator";
-=======
-import { PortfolioStatsCalculator } from "@/lib/calculations/portfolio-stats";
->>>>>>> c827fdfc
 import {
   DailyLogProcessingProgress,
   DailyLogProcessingResult,
   DailyLogProcessor,
 } from "@/lib/processing/daily-log-processor";
 import {
+  ReportingTradeProcessingProgress,
+  ReportingTradeProcessingResult,
+  ReportingTradeProcessor,
+} from "@/lib/processing/reporting-trade-processor";
+import {
   TradeProcessingProgress,
   TradeProcessingResult,
   TradeProcessor,
 } from "@/lib/processing/trade-processor";
-import {
-  ReportingTradeProcessingProgress,
-  ReportingTradeProcessingResult,
-  ReportingTradeProcessor,
-} from "@/lib/processing/reporting-trade-processor";
 import { useBlockStore } from "@/lib/stores/block-store";
 import { useComparisonStore } from "@/lib/stores/comparison-store";
-import { calculationOrchestrator } from "@/lib/calculations";
 import {
   findMissingHeaders,
   normalizeHeaders,
@@ -293,19 +289,16 @@
     setPendingTradeResult(null);
   }, [open, mode, block]);
 
-  const getUploadStateSetter = useCallback(
-    (type: UploadType) => {
-      switch (type) {
-        case "trade":
-          return setTradeLog;
-        case "daily":
-          return setDailyLog;
-        default:
-          return setReportingLog;
-      }
-    },
-    []
-  );
+  const getUploadStateSetter = useCallback((type: UploadType) => {
+    switch (type) {
+      case "trade":
+        return setTradeLog;
+      case "daily":
+        return setDailyLog;
+      default:
+        return setReportingLog;
+    }
+  }, []);
 
   const handleDragOver = useCallback(
     (e: React.DragEvent, type: UploadType) => {
@@ -630,20 +623,23 @@
     [getUploadStateSetter, validateCsvHeaders, resetStrategyOverrideState]
   );
 
-  const removeFile = useCallback((type: UploadType) => {
-    const setState = getUploadStateSetter(type);
-    setState({
-      file: null,
-      status: "empty",
-      error: undefined,
-      existingFileName: undefined,
-      existingRowCount: undefined,
-      requiresStrategyName: false,
-    });
-    if (type === "trade") {
-      resetStrategyOverrideState();
-    }
-  }, [getUploadStateSetter, resetStrategyOverrideState]);
+  const removeFile = useCallback(
+    (type: UploadType) => {
+      const setState = getUploadStateSetter(type);
+      setState({
+        file: null,
+        status: "empty",
+        error: undefined,
+        existingFileName: undefined,
+        existingRowCount: undefined,
+        requiresStrategyName: false,
+      });
+      if (type === "trade") {
+        resetStrategyOverrideState();
+      }
+    },
+    [getUploadStateSetter, resetStrategyOverrideState]
+  );
 
   const formatFileSize = (bytes: number) => {
     const mb = bytes / (1024 * 1024);
@@ -763,7 +759,9 @@
         );
       } else {
         // Calculate initial capital from trades only
-        initialCapital = PortfolioStatsCalculator.calculateInitialCapital(adjustedTradeResult.trades);
+        initialCapital = PortfolioStatsCalculator.calculateInitialCapital(
+          adjustedTradeResult.trades
+        );
       }
 
       if (reportingLog.file) {
@@ -786,7 +784,51 @@
           },
         });
 
-        reportingResult = await reportingProcessor.processFile(reportingLog.file);
+        reportingResult = await reportingProcessor.processFile(
+          reportingLog.file
+        );
+
+        if (reportingResult.errors.length > 0) {
+          const reportingErrors = reportingResult.errors.map((e) => e.message);
+          setProcessingErrors((prev) => [...prev, ...reportingErrors]);
+        }
+
+        setReportingLog((prev) => ({
+          ...prev,
+          status: "uploaded",
+          progress: 100,
+          processedData: {
+            rowCount: reportingResult!.validTrades,
+            dateRange: reportingResult!.stats.dateRange,
+            strategies: reportingResult!.stats.strategies,
+            stats: reportingResult!.stats,
+          },
+        }));
+      }
+
+      if (reportingLog.file) {
+        setProcessingStep("Processing reporting log...");
+        setReportingLog((prev) => ({
+          ...prev,
+          status: "processing",
+          progress: 0,
+        }));
+
+        const reportingProcessor = new ReportingTradeProcessor({
+          progressCallback: (progress: ReportingTradeProcessingProgress) => {
+            setReportingLog((prev) => ({
+              ...prev,
+              progress: progress.progress,
+              processedData: {
+                rowCount: progress.validTrades + progress.invalidTrades,
+              },
+            }));
+          },
+        });
+
+        reportingResult = await reportingProcessor.processFile(
+          reportingLog.file
+        );
 
         if (reportingResult.errors.length > 0) {
           const reportingErrors = reportingResult.errors.map((e) => e.message);
@@ -875,8 +917,7 @@
             fileName: tradeLog.file!.name,
             fileSize: tradeLog.file!.size,
             originalRowCount: processedPreview.trades?.totalRows || 0,
-            processedRowCount:
-              processedPreview.trades?.trades.length || 0,
+            processedRowCount: processedPreview.trades?.trades.length || 0,
             uploadedAt: now,
           },
           dailyLog: dailyLog.file
@@ -941,7 +982,10 @@
         }
 
         if (processedPreview.reporting?.trades.length) {
-          await addReportingTrades(newBlock.id, processedPreview.reporting.trades);
+          await addReportingTrades(
+            newBlock.id,
+            processedPreview.reporting.trades
+          );
         }
 
         // Calculate block stats for store
@@ -984,8 +1028,7 @@
           dailyLog: dailyLog.file
             ? {
                 fileName: dailyLog.file.name,
-                rowCount:
-                  processedPreview.dailyLogs?.validEntries || 0,
+                rowCount: processedPreview.dailyLogs?.validEntries || 0,
                 fileSize: dailyLog.file.size,
               }
             : undefined,
@@ -1009,7 +1052,11 @@
         // Ensure we process the daily log if it was uploaded without running the full pipeline
         if (dailyLog.file && (!processedData || !processedData.dailyLogs)) {
           setProcessingStep("Processing daily log...");
-          setDailyLog((prev) => ({ ...prev, status: "processing", progress: 0 }));
+          setDailyLog((prev) => ({
+            ...prev,
+            status: "processing",
+            progress: 0,
+          }));
 
           const dailyProcessor = new DailyLogProcessor({
             progressCallback: (progress: DailyLogProcessingProgress) => {
@@ -1053,7 +1100,11 @@
         // Ensure we process the reporting log if it was uploaded without running the full pipeline
         if (reportingLog.file && (!processedData || !processedData.reporting)) {
           setProcessingStep("Processing reporting log...");
-          setReportingLog((prev) => ({ ...prev, status: "processing", progress: 0 }));
+          setReportingLog((prev) => ({
+            ...prev,
+            status: "processing",
+            progress: 0,
+          }));
 
           const reportingProcessor = new ReportingTradeProcessor({
             progressCallback: (progress: ReportingTradeProcessingProgress) => {
@@ -1067,10 +1118,14 @@
             },
           });
 
-          const reportingResult = await reportingProcessor.processFile(reportingLog.file);
+          const reportingResult = await reportingProcessor.processFile(
+            reportingLog.file
+          );
 
           if (reportingResult.errors.length > 0) {
-            const reportingErrors = reportingResult.errors.map((e) => e.message);
+            const reportingErrors = reportingResult.errors.map(
+              (e) => e.message
+            );
             setProcessingErrors((prev) => [...prev, ...reportingErrors]);
           }
 
@@ -1175,7 +1230,11 @@
             })
           );
           await updateDailyLogsForBlock(block.id, entriesWithBlockId);
-        } else if (!dailyLog.file && dailyLog.status === "empty" && block.dailyLog) {
+        } else if (
+          !dailyLog.file &&
+          dailyLog.status === "empty" &&
+          block.dailyLog
+        ) {
           // User cleared the daily log
           filesChanged = true;
           updates.dailyLog = undefined;
@@ -1205,7 +1264,11 @@
 
           // Clear comparison data since reporting trades changed
           resetComparison();
-        } else if (!reportingLog.file && reportingLog.status === "empty" && block.reportingLog) {
+        } else if (
+          !reportingLog.file &&
+          reportingLog.status === "empty" &&
+          block.reportingLog
+        ) {
           filesChanged = true;
           updates.reportingLog = undefined;
           updates.strategyAlignment = undefined;
